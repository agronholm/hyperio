--- conflicted
+++ resolved
@@ -6,13 +6,9 @@
 from functools import partial
 from signal import signal
 from threading import Thread
-<<<<<<< HEAD
 from types import TracebackType
-from typing import Callable, Set, Optional, Coroutine, Any, cast, Dict, List, Sequence, Type
-=======
 from typing import (
-    Callable, Set, Optional, Coroutine, Any, cast, Dict, List, Sequence, DefaultDict)
->>>>>>> ef086d38
+    Callable, Set, Optional, Coroutine, Any, cast, Dict, List, Sequence, DefaultDict, Type)
 from weakref import WeakKeyDictionary
 
 import curio.io
