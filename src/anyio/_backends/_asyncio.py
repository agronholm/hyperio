--- conflicted
+++ resolved
@@ -867,12 +867,6 @@
             self._transport.abort()
 
 
-<<<<<<< HEAD
-class SocketListener(abc.SocketListener):
-    _accept_scope: Optional[CancelScope] = None
-    _closed = False
-
-=======
 class UNIXSocketStream(abc.SocketStream):
     _receive_future: Optional[asyncio.Future] = None
     _send_future: Optional[asyncio.Future] = None
@@ -1029,7 +1023,6 @@
 
 
 class TCPSocketListener(abc.SocketListener):
->>>>>>> 97aa0d83
     def __init__(self, raw_socket: socket.SocketType):
         self.__raw_socket = raw_socket
         self._loop = cast(asyncio.BaseEventLoop, get_running_loop())
