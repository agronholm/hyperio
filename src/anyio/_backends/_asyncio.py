import asyncio
import concurrent.futures
import math
import socket
import sys
from collections import OrderedDict, deque
from concurrent.futures import Future
from contextlib import contextmanager
from dataclasses import dataclass
from functools import partial, wraps
from inspect import isgenerator
from socket import AddressFamily, SocketKind, SocketType
from threading import Thread
from types import TracebackType
from typing import (
    Any, Awaitable, Callable, Coroutine, Deque, Dict, Generator, List, Optional, Sequence, Set,
    Tuple, Type, TypeVar, Union, cast)
from weakref import WeakKeyDictionary

from .. import CapacityLimiterStatistics, EventStatistics, TaskInfo, abc
from .._core._eventloop import claim_worker_thread, threadlocals
from .._core._exceptions import (
    BrokenResourceError, BusyResourceError, ClosedResourceError, EndOfStream)
from .._core._exceptions import ExceptionGroup as BaseExceptionGroup
from .._core._exceptions import WouldBlock
from .._core._sockets import GetAddrInfoReturnType, convert_ipv6_sockaddr
from .._core._synchronization import ResourceGuard
from ..abc import IPSockAddrType, UDPPacketType

if sys.version_info >= (3, 7):
    from asyncio import all_tasks, create_task, current_task, get_running_loop
    from asyncio import run as native_run
else:

    _T = TypeVar('_T')

    def native_run(main, *, debug=False):
        # Snatched from Python 3.7
        from asyncio import coroutines, events, tasks

        def _cancel_all_tasks(loop):
            to_cancel = all_tasks(loop)
            if not to_cancel:
                return

            for task in to_cancel:
                task.cancel()

            loop.run_until_complete(
                tasks.gather(*to_cancel, loop=loop, return_exceptions=True))

            for task in to_cancel:
                if task.cancelled():
                    continue
                if task.exception() is not None:
                    loop.call_exception_handler({
                        'message': 'unhandled exception during asyncio.run() shutdown',
                        'exception': task.exception(),
                        'task': task,
                    })

        if events._get_running_loop() is not None:
            raise RuntimeError(
                "asyncio.run() cannot be called from a running event loop")

        if not coroutines.iscoroutine(main):
            raise ValueError("a coroutine was expected, got {!r}".format(main))

        loop = events.new_event_loop()
        try:
            events.set_event_loop(loop)
            loop.set_debug(debug)
            return loop.run_until_complete(main)
        finally:
            try:
                _cancel_all_tasks(loop)
                loop.run_until_complete(loop.shutdown_asyncgens())
            finally:
                events.set_event_loop(None)
                loop.close()

    def create_task(coro: Union[Generator[Any, None, _T], Awaitable[_T]], *,  # type: ignore
                    name: Optional[str] = None) -> asyncio.Task:
        return get_running_loop().create_task(coro)

    def get_running_loop() -> asyncio.AbstractEventLoop:
        loop = asyncio._get_running_loop()
        if loop is not None:
            return loop
        else:
            raise RuntimeError('no running event loop')

    def all_tasks(loop: Optional[asyncio.AbstractEventLoop] = None) -> Set[asyncio.Task]:
        """Return a set of all tasks for the loop."""
        from asyncio import Task

        if loop is None:
            loop = get_running_loop()

        return {t for t in Task.all_tasks(loop) if not t.done()}

    def current_task(loop: Optional[asyncio.AbstractEventLoop] = None) -> Optional[asyncio.Task]:
        if loop is None:
            loop = get_running_loop()

        return asyncio.Task.current_task(loop)

T_Retval = TypeVar('T_Retval')

# Check whether there is native support for task names in asyncio (3.8+)
_native_task_names = hasattr(asyncio.Task, 'get_name')


def get_callable_name(func: Callable) -> str:
    module = getattr(func, '__module__', None)
    qualname = getattr(func, '__qualname__', None)
    return '.'.join([x for x in (module, qualname) if x])


#
# Event loop
#

def _maybe_set_event_loop_policy(policy: Optional[asyncio.AbstractEventLoopPolicy],
                                 use_uvloop: bool) -> None:
    # On CPython, use uvloop when possible if no other policy has been given and if not
    # explicitly disabled
    if policy is None and use_uvloop and sys.implementation.name == 'cpython':
        try:
            import uvloop
        except ImportError:
            pass
        else:
            # Test for missing shutdown_default_executor() (uvloop 0.14.0 and earlier)
            if (not hasattr(asyncio.AbstractEventLoop, 'shutdown_default_executor')
                    or hasattr(uvloop.loop.Loop, 'shutdown_default_executor')):
                policy = uvloop.EventLoopPolicy()

    if policy is not None:
        asyncio.set_event_loop_policy(policy)


def run(func: Callable[..., T_Retval], *args, debug: bool = False, use_uvloop: bool = True,
        policy: Optional[asyncio.AbstractEventLoopPolicy] = None) -> T_Retval:
    @wraps(func)
    async def wrapper():
        task = current_task()
        task_state = TaskState(None, get_callable_name(func), None)
        _task_states[task] = task_state
        if _native_task_names:
            task.set_name(task_state.name)

        try:
            return await func(*args)
        finally:
            del _task_states[task]

    _maybe_set_event_loop_policy(policy, use_uvloop)
    return native_run(wrapper(), debug=debug)


#
# Miscellaneous
#

sleep = asyncio.sleep


#
# Timeouts and cancellation
#

CancelledError = asyncio.CancelledError


class CancelScope(abc.CancelScope):
    __slots__ = ('_deadline', '_shield', '_parent_scope', '_cancel_called', '_active',
                 '_timeout_handle', '_tasks', '_host_task', '_timeout_expired')

    def __init__(self, deadline: float = math.inf, shield: bool = False):
        self._deadline = deadline
        self._shield = shield
        self._parent_scope: Optional[CancelScope] = None
        self._cancel_called = False
        self._active = False
        self._timeout_handle: Optional[asyncio.TimerHandle] = None
        self._tasks: Set[asyncio.Task] = set()
        self._host_task: Optional[asyncio.Task] = None
        self._timeout_expired = False

<<<<<<< HEAD
    def _timeout(self):
        self._timeout_expired = True
        self._cancel_called = True
        self._cancel()

=======
>>>>>>> e3b7c8b3
    def __enter__(self):
        if self._active:
            raise RuntimeError(
                "Each CancelScope may only be used for a single 'with' block"
            )

        self._host_task = current_task()
        self._tasks.add(self._host_task)
        try:
            task_state = _task_states[self._host_task]
        except KeyError:
            task_name = self._host_task.get_name() if _native_task_names else None
            task_state = TaskState(None, task_name, self)
            _task_states[self._host_task] = task_state
        else:
            self._parent_scope = task_state.cancel_scope
            task_state.cancel_scope = self

<<<<<<< HEAD
        if self._deadline != math.inf:
            loop = get_running_loop()
            delay = self._deadline - loop.time()
            if delay <= 0:
                self._timeout()
            else:
                self._timeout_handle = loop.call_later(delay, self._timeout)

=======
        self._timeout()
>>>>>>> e3b7c8b3
        self._active = True
        return self

    def __exit__(self, exc_type: Optional[Type[BaseException]], exc_val: Optional[BaseException],
                 exc_tb: Optional[TracebackType]) -> Optional[bool]:
        self._active = False
        if self._timeout_handle:
            self._timeout_handle.cancel()

        assert self._host_task is not None
        self._tasks.remove(self._host_task)
        host_task_state = _task_states.get(self._host_task)
        if host_task_state is not None and host_task_state.cancel_scope is self:
            host_task_state.cancel_scope = self._parent_scope

        if exc_val is not None:
            exceptions = exc_val.exceptions if isinstance(exc_val, ExceptionGroup) else [exc_val]
            if all(isinstance(exc, CancelledError) for exc in exceptions):
                if self._timeout_expired:
                    return True
                elif not self._parent_cancelled():
                    # This scope was directly cancelled
                    return True

        if self._shield and self._parent_cancelled():
            _start_cancelling(self._host_task)

        return None

    def _timeout(self):
        if self._deadline != math.inf:
            loop = get_running_loop()
            if loop.time() >= self._deadline:
                self._timeout_expired = True
                self.cancel()
            else:
                self._timeout_handle = loop.call_at(self._deadline, self._timeout)

    def _cancel(self):
        # Deliver cancellation to directly contained tasks and nested cancel scopes
        for task in self._tasks:
            # Cancel the task directly, but only if it's blocked and isn't within a shielded scope
            cancel_scope = _task_states[task].cancel_scope
            if cancel_scope is self:
                # Only deliver the cancellation if the task is already running
                if isgenerator(task._coro):  # type: ignore
                    awaitable = task._coro.gi_yieldfrom
                elif asyncio.iscoroutine(task._coro) and hasattr(task._coro, 'cr_await'):
                    awaitable = task._coro.cr_await
                else:
                    awaitable = task._coro

                if awaitable is not None:
                    task.cancel()
                _start_cancelling(task)
            elif not cancel_scope._shielded_to(self):
                cancel_scope._cancel()

    def _shielded_to(self, parent: Optional['CancelScope']) -> bool:
        # Check whether this task or any parent up to (but not including) the "parent" argument is
        # shielded
        cancel_scope: Optional[CancelScope] = self
        while cancel_scope is not None and cancel_scope is not parent:
            if cancel_scope._shield:
                return True
            else:
                cancel_scope = cancel_scope._parent_scope

        return False

    def _parent_cancelled(self) -> bool:
        # Check whether any parent has been cancelled
        cancel_scope = self._parent_scope
        while cancel_scope is not None and not cancel_scope._shield:
            if cancel_scope._cancel_called:
                return True
            else:
                cancel_scope = cancel_scope._parent_scope

        return False

    def cancel(self) -> None:
        if self._cancel_called:
            return

        self._cancel_called = True
        self._cancel()

    @property
    def deadline(self) -> float:
        return self._deadline

    @deadline.setter
    def deadline(self, value: float) -> None:
        self._deadline = float(value)
        if self._timeout_handle is not None:
            self._timeout_handle.cancel()
            self._timeout_handle = None

        if self._active and not self._cancel_called:
            self._timeout()

    @property
    def cancel_called(self) -> bool:
        return self._cancel_called

    @property
    def shield(self) -> bool:
        return self._shield


def _cancel_called(task: asyncio.Task) -> bool:
    try:
        cancel_scope = _task_states[task].cancel_scope
    except KeyError:
        return False

    while cancel_scope:
        if cancel_scope.cancel_called:
            return True

        if cancel_scope.shield:
            return False

        cancel_scope = cancel_scope._parent_scope

    return False


async def _cancel_while_running(task: asyncio.Task) -> None:
    while not task.done() and _cancel_called(task):
        task.cancel()
        await sleep(0)


def _start_cancelling(task: asyncio.Task) -> None:
    task_state = _task_states[task]
    cancelling_task = task_state.cancelling_task
    if cancelling_task is not None and not cancelling_task.done():
        return
    task_state.cancelling_task = create_task(_cancel_while_running(task))


async def checkpoint():
    await sleep(0)


def current_effective_deadline():
    deadline = math.inf
    cancel_scope = _task_states[current_task()].cancel_scope
    while cancel_scope:
        deadline = min(deadline, cancel_scope.deadline)
        if cancel_scope.shield:
            break
        else:
            cancel_scope = cancel_scope._parent_scope

    return deadline


def current_time():
    return get_running_loop().time()


#
# Task states
#

class TaskState:
    """
    Encapsulates auxiliary task information that cannot be added to the Task instance itself
    because there are no guarantees about its implementation.
    """

    __slots__ = 'parent_id', 'name', 'cancel_scope', 'cancelling_task'

    def __init__(self, parent_id: Optional[int], name: Optional[str],
                 cancel_scope: Optional[CancelScope]):
        self.parent_id = parent_id
        self.name = name
        self.cancel_scope = cancel_scope
        self.cancelling_task: "Optional[asyncio.Task[None]]" = None


_task_states = WeakKeyDictionary()  # type: WeakKeyDictionary[asyncio.Task, TaskState]


#
# Task groups
#

class ExceptionGroup(BaseExceptionGroup):
    def __init__(self, exceptions: Sequence[BaseException]):
        super().__init__()
        self.exceptions = exceptions


class _AsyncioTaskStatus(abc.TaskStatus):
    def __init__(self, future: asyncio.Future):
        self._future = future

    def started(self, value=None) -> None:
        self._future.set_result(value)


class TaskGroup(abc.TaskGroup):
    __slots__ = 'cancel_scope', '_active', '_exceptions'

    def __init__(self):
        self.cancel_scope: CancelScope = CancelScope()
        self._active = False
        self._exceptions: List[BaseException] = []

    async def __aenter__(self):
        self.cancel_scope.__enter__()
        self._active = True
        return self

    async def __aexit__(self, exc_type: Optional[Type[BaseException]],
                        exc_val: Optional[BaseException],
                        exc_tb: Optional[TracebackType]) -> Optional[bool]:
        ignore_exception = self.cancel_scope.__exit__(exc_type, exc_val, exc_tb)
        if exc_val is not None:
            self.cancel_scope.cancel()
            if not ignore_exception:
                self._exceptions.append(exc_val)

        while self.cancel_scope._tasks:
            try:
                await asyncio.wait(self.cancel_scope._tasks)
            except asyncio.CancelledError:
                self.cancel_scope.cancel()

        self._active = False
        if not self.cancel_scope._parent_cancelled():
            exceptions = self._filter_cancellation_errors(self._exceptions)
        else:
            exceptions = self._exceptions

        try:
            if len(exceptions) > 1:
                raise ExceptionGroup(exceptions)
            elif exceptions and exceptions[0] is not exc_val:
                raise exceptions[0]
        except BaseException as exc:
            # Clear the context here, as it can only be done in-flight.
            # If the context is not cleared, it can result in recursive tracebacks (see #145).
            exc.__context__ = None
            raise

        return ignore_exception

    @staticmethod
    def _filter_cancellation_errors(exceptions: Sequence[BaseException]) -> List[BaseException]:
        filtered_exceptions: List[BaseException] = []
        for exc in exceptions:
            if isinstance(exc, ExceptionGroup):
                exc.exceptions = TaskGroup._filter_cancellation_errors(exc.exceptions)
                if exc.exceptions:
                    if len(exc.exceptions) > 1:
                        filtered_exceptions.append(exc)
                    else:
                        filtered_exceptions.append(exc.exceptions[0])
            elif not isinstance(exc, CancelledError):
                filtered_exceptions.append(exc)

        return filtered_exceptions

    async def _run_wrapped_task(
            self, func: Callable[..., Coroutine], args: tuple,
            task_status_future: Optional[asyncio.Future]) -> None:
        # This ugly hack is required because ExceptionGroup inherits directly from BaseException
        # and asyncio before v3.8 cannot deal with tasks raising BaseExceptions.
        kwargs = {}
        if task_status_future:
            kwargs['task_status'] = _AsyncioTaskStatus(task_status_future)

        task = cast(asyncio.Task, current_task())
        try:
            await func(*args, **kwargs)
        except BaseException as exc:
            if task_status_future is None or task_status_future.done():
                self._exceptions.append(exc)
                self.cancel_scope.cancel()
            else:
                task_status_future.set_exception(exc)
        else:
            if task_status_future is not None and not task_status_future.done():
                task_status_future.set_exception(
                    RuntimeError('Child exited without calling task_status.started()'))
        finally:
            if task in self.cancel_scope._tasks:
                self.cancel_scope._tasks.remove(task)
                del _task_states[task]

    def _spawn(self, func: Callable[..., Coroutine], args: tuple, name,
               task_status_future: Optional[asyncio.Future] = None) -> asyncio.Task:
        if not self._active:
            raise RuntimeError('This task group is not active; no new tasks can be spawned.')

        options = {}
        name = name or get_callable_name(func)
        if _native_task_names:
            options['name'] = name

        kwargs = {}
        if task_status_future:
            kwargs['task_status_future'] = task_status_future

        task = create_task(self._run_wrapped_task(func, args, task_status_future), **options)

        # Make the spawned task inherit the task group's cancel scope
        _task_states[task] = TaskState(parent_id=id(current_task()), name=name,
                                       cancel_scope=self.cancel_scope)
        self.cancel_scope._tasks.add(task)
        if self.cancel_scope._cancel_called:
            _start_cancelling(task)

        return task

    def spawn(self, func: Callable[..., Coroutine], *args, name=None) -> None:
        self._spawn(func, args, name)

    async def start(self, func: Callable[..., Coroutine], *args, name=None) -> None:
        future: asyncio.Future = asyncio.Future()
        task = self._spawn(func, args, name, future)

        # If the task raises an exception after sending a start value without a switch point
        # between, the task group is cancelled and this method never proceeds to process the
        # completed future. That's why we have to have a shielded cancel scope here.
        with CancelScope(shield=True):
            try:
                return await future
            except CancelledError:
                task.cancel()
                raise


#
# Threads
#

_Retval_Queue_Type = Tuple[Optional[T_Retval], Optional[BaseException]]


async def run_sync_in_worker_thread(
        func: Callable[..., T_Retval], *args, cancellable: bool = False,
        limiter: Optional['CapacityLimiter'] = None) -> T_Retval:
    def thread_worker():
        try:
            with claim_worker_thread('asyncio'):
                threadlocals.loop = loop
                result = func(*args)
        except BaseException as exc:
            if not loop.is_closed():
                loop.call_soon_threadsafe(limiter.release_on_behalf_of, task)
                if not cancelled:
                    loop.call_soon_threadsafe(queue.put_nowait, (None, exc))
        else:
            if not loop.is_closed():
                loop.call_soon_threadsafe(limiter.release_on_behalf_of, task)
                if not cancelled:
                    loop.call_soon_threadsafe(queue.put_nowait, (result, None))

    await checkpoint()
    loop = get_running_loop()
    task = current_task()
    queue: asyncio.Queue[_Retval_Queue_Type] = asyncio.Queue(1)
    cancelled = False
    limiter = limiter or _default_thread_limiter
    await limiter.acquire_on_behalf_of(task)
    thread = Thread(target=thread_worker, daemon=True)
    thread.start()
    exception: Optional[BaseException] = None
    with CancelScope(shield=not cancellable):
        try:
            retval, exception = await queue.get()
        except BaseException as exc:
            exception = exc
        finally:
            cancelled = True

    if exception is not None:
        raise exception
    else:
        return cast(T_Retval, retval)


def run_sync_from_thread(func: Callable[..., T_Retval], *args,
                         loop: Optional[asyncio.AbstractEventLoop] = None) -> T_Retval:
    @wraps(func)
    def wrapper():
        try:
            f.set_result(func(*args))
        except BaseException as exc:
            f.set_exception(exc)
            if not isinstance(exc, Exception):
                raise

    f: concurrent.futures.Future[T_Retval] = Future()
    loop = loop or threadlocals.loop
    loop.call_soon_threadsafe(wrapper)
    return f.result()


def run_async_from_thread(func: Callable[..., Coroutine[Any, Any, T_Retval]], *args) -> T_Retval:
    f: concurrent.futures.Future[T_Retval] = asyncio.run_coroutine_threadsafe(
        func(*args), threadlocals.loop)
    return f.result()


class BlockingPortal(abc.BlockingPortal):
    __slots__ = '_loop'

    def __init__(self):
        super().__init__()
        self._loop = get_running_loop()

    def _spawn_task_from_thread(self, func: Callable, args: tuple, kwargs: Dict[str, Any],
                                name, future: Future) -> None:
        run_sync_from_thread(
            partial(self._task_group.spawn, name=name), self._call_func, func, args, kwargs,
            future, loop=self._loop)


#
# Subprocesses
#

@dataclass
class StreamReaderWrapper(abc.ByteReceiveStream):
    _stream: asyncio.StreamReader

    async def receive(self, max_bytes: int = 65536) -> bytes:
        data = await self._stream.read(max_bytes)
        if data:
            return data
        else:
            raise EndOfStream

    async def aclose(self) -> None:
        self._stream.feed_eof()


@dataclass
class StreamWriterWrapper(abc.ByteSendStream):
    _stream: asyncio.StreamWriter

    async def send(self, item: bytes) -> None:
        self._stream.write(item)
        await self._stream.drain()

    async def aclose(self) -> None:
        self._stream.close()


@dataclass
class Process(abc.Process):
    _process: asyncio.subprocess.Process
    _stdin: Optional[abc.ByteSendStream]
    _stdout: Optional[abc.ByteReceiveStream]
    _stderr: Optional[abc.ByteReceiveStream]

    async def aclose(self) -> None:
        if self._stdin:
            await self._stdin.aclose()
        if self._stdout:
            await self._stdout.aclose()
        if self._stderr:
            await self._stderr.aclose()

        await self.wait()

    async def wait(self) -> int:
        return await self._process.wait()

    def terminate(self) -> None:
        self._process.terminate()

    def kill(self) -> None:
        self._process.kill()

    def send_signal(self, signal: int) -> None:
        self._process.send_signal(signal)

    @property
    def pid(self) -> int:
        return self._process.pid

    @property
    def returncode(self) -> Optional[int]:
        return self._process.returncode

    @property
    def stdin(self) -> Optional[abc.ByteSendStream]:
        return self._stdin

    @property
    def stdout(self) -> Optional[abc.ByteReceiveStream]:
        return self._stdout

    @property
    def stderr(self) -> Optional[abc.ByteReceiveStream]:
        return self._stderr


async def open_process(command, *, shell: bool, stdin: int, stdout: int, stderr: int):
    await checkpoint()
    if shell:
        process = await asyncio.create_subprocess_shell(command, stdin=stdin, stdout=stdout,
                                                        stderr=stderr)
    else:
        process = await asyncio.create_subprocess_exec(*command, stdin=stdin, stdout=stdout,
                                                       stderr=stderr)

    stdin_stream = StreamWriterWrapper(process.stdin) if process.stdin else None
    stdout_stream = StreamReaderWrapper(process.stdout) if process.stdout else None
    stderr_stream = StreamReaderWrapper(process.stderr) if process.stderr else None
    return Process(process, stdin_stream, stdout_stream, stderr_stream)


#
# Sockets and networking
#

_read_events: Dict[socket.SocketType, asyncio.Event] = {}
_write_events: Dict[socket.SocketType, asyncio.Event] = {}


class StreamProtocol(asyncio.Protocol):
    read_queue: Deque[bytes]
    read_event: asyncio.Event
    write_future: asyncio.Future
    exception: Optional[Exception] = None

    def connection_made(self, transport: asyncio.BaseTransport) -> None:
        self.read_queue = deque()
        self.read_event = asyncio.Event()
        self.write_future = asyncio.Future()
        self.write_future.set_result(None)
        cast(asyncio.Transport, transport).set_write_buffer_limits(0)

    def connection_lost(self, exc: Optional[Exception]) -> None:
        if exc:
            self.exception = BrokenResourceError()
            self.exception.__cause__ = exc

        self.read_event.set()
        self.write_future = asyncio.Future()
        if self.exception:
            self.write_future.set_exception(self.exception)
        else:
            self.write_future.set_result(None)

    def data_received(self, data: bytes) -> None:
        self.read_queue.append(data)
        self.read_event.set()

    def eof_received(self) -> Optional[bool]:
        self.read_event.set()
        return True

    def pause_writing(self) -> None:
        self.write_future = asyncio.Future()

    def resume_writing(self) -> None:
        self.write_future.set_result(None)


class DatagramProtocol(asyncio.DatagramProtocol):
    read_queue: Deque[Tuple[bytes, IPSockAddrType]]
    read_event: asyncio.Event
    write_event: asyncio.Event
    exception: Optional[Exception] = None

    def connection_made(self, transport: asyncio.BaseTransport) -> None:
        self.read_queue = deque(maxlen=100)  # arbitrary value
        self.read_event = asyncio.Event()
        self.write_event = asyncio.Event()
        self.write_event.set()

    def connection_lost(self, exc: Optional[Exception]) -> None:
        self.read_event.set()
        self.write_event.set()

    def datagram_received(self, data: bytes, addr: IPSockAddrType) -> None:
        addr = convert_ipv6_sockaddr(addr)
        self.read_queue.append((data, addr))
        self.read_event.set()

    def error_received(self, exc: Exception) -> None:
        self.exception = exc

    def pause_writing(self) -> None:
        self.write_event.clear()

    def resume_writing(self) -> None:
        self.write_event.set()


class SocketStream(abc.SocketStream):
    def __init__(self, transport: asyncio.Transport, protocol: StreamProtocol):
        self._transport = transport
        self._protocol = protocol
        self._receive_guard = ResourceGuard('reading from')
        self._send_guard = ResourceGuard('writing to')
        self._closed = False

    @property
    def _raw_socket(self) -> socket.socket:
        return self._transport.get_extra_info('socket')

    async def receive(self, max_bytes: int = 65536) -> bytes:
        with self._receive_guard:
            await checkpoint()
            if not self._protocol.read_event.is_set() and not self._transport.is_closing():
                self._transport.resume_reading()
                await self._protocol.read_event.wait()
                self._transport.pause_reading()

            try:
                chunk = self._protocol.read_queue.popleft()
            except IndexError:
                if self._closed:
                    raise ClosedResourceError from None
                elif self._protocol.exception:
                    raise self._protocol.exception
                else:
                    raise EndOfStream

            if len(chunk) > max_bytes:
                # Split the oversized chunk
                chunk, leftover = chunk[:max_bytes], chunk[max_bytes:]
                self._protocol.read_queue.appendleft(leftover)

            # If the read queue is empty, clear the flag so that the next call will block until
            # data is available
            if not self._protocol.read_queue:
                self._protocol.read_event.clear()

        return chunk

    async def send(self, item: bytes) -> None:
        with self._send_guard:
            await checkpoint()
            try:
                self._transport.write(item)
            except RuntimeError as exc:
                if self._closed:
                    raise ClosedResourceError from None
                elif self._transport.is_closing():
                    raise BrokenResourceError from exc
                else:
                    raise

            await self._protocol.write_future

    async def send_eof(self) -> None:
        try:
            self._transport.write_eof()
        except OSError:
            pass

    async def aclose(self) -> None:
        if not self._transport.is_closing():
            self._closed = True
            try:
                self._transport.write_eof()
            except OSError:
                pass

            self._transport.close()
            await sleep(0)
            self._transport.abort()


class SocketListener(abc.SocketListener):
    def __init__(self, raw_socket: socket.SocketType):
        self.__raw_socket = raw_socket
        self._loop = cast(asyncio.BaseEventLoop, get_running_loop())
        self._accept_guard = ResourceGuard('accepting connections from')

    @property
    def _raw_socket(self) -> socket.socket:
        return self.__raw_socket

    async def accept(self) -> abc.SocketStream:
        with self._accept_guard:
            await checkpoint()
            try:
                client_sock, _addr = await self._loop.sock_accept(self._raw_socket)
            except asyncio.CancelledError:
                # Workaround for https://bugs.python.org/issue41317
                try:
                    self._loop.remove_reader(self._raw_socket)
                except (ValueError, NotImplementedError):
                    if self._raw_socket.fileno() == -1:
                        raise ClosedResourceError from None

                raise

        if client_sock.family in (socket.AF_INET, socket.AF_INET6):
            client_sock.setsockopt(socket.IPPROTO_TCP, socket.TCP_NODELAY, 1)

        transport, protocol = await self._loop.connect_accepted_socket(StreamProtocol, client_sock)
        return SocketStream(cast(asyncio.Transport, transport), cast(StreamProtocol, protocol))

    async def aclose(self) -> None:
        # Needed on Windows + Python < 3.8
        try:
            self._loop.remove_reader(self._raw_socket)
        except NotImplementedError:
            pass

        self._raw_socket.close()


class UDPSocket(abc.UDPSocket):
    def __init__(self, transport: asyncio.DatagramTransport, protocol: DatagramProtocol):
        self._transport = transport
        self._protocol = protocol
        self._receive_guard = ResourceGuard('reading from')
        self._send_guard = ResourceGuard('writing to')
        self._closed = False

    @property
    def _raw_socket(self) -> SocketType:
        return self._transport.get_extra_info('socket')

    async def aclose(self) -> None:
        if not self._transport.is_closing():
            self._closed = True
            self._transport.close()

    async def receive(self) -> Tuple[bytes, IPSockAddrType]:
        with self._receive_guard:
            await checkpoint()

            # If the buffer is empty, ask for more data
            if not self._protocol.read_queue and not self._transport.is_closing():
                self._protocol.read_event.clear()
                await self._protocol.read_event.wait()

            try:
                return self._protocol.read_queue.popleft()
            except IndexError:
                if self._closed:
                    raise ClosedResourceError from None
                else:
                    raise BrokenResourceError from None

    async def send(self, item: UDPPacketType) -> None:
        with self._send_guard:
            await checkpoint()
            await self._protocol.write_event.wait()
            if self._closed:
                raise ClosedResourceError
            elif self._transport.is_closing():
                raise BrokenResourceError
            else:
                self._transport.sendto(*item)


class ConnectedUDPSocket(abc.ConnectedUDPSocket):
    def __init__(self, transport: asyncio.DatagramTransport, protocol: DatagramProtocol):
        self._transport = transport
        self._protocol = protocol
        self._receive_guard = ResourceGuard('reading from')
        self._send_guard = ResourceGuard('writing to')
        self._closed = False

    @property
    def _raw_socket(self) -> SocketType:
        return self._transport.get_extra_info('socket')

    async def aclose(self) -> None:
        if not self._transport.is_closing():
            self._closed = True
            self._transport.close()

    async def receive(self) -> bytes:
        with self._receive_guard:
            await checkpoint()

            # If the buffer is empty, ask for more data
            if not self._protocol.read_queue and not self._transport.is_closing():
                self._protocol.read_event.clear()
                await self._protocol.read_event.wait()

            try:
                packet = self._protocol.read_queue.popleft()
            except IndexError:
                if self._closed:
                    raise ClosedResourceError from None
                else:
                    raise BrokenResourceError from None

            return packet[0]

    async def send(self, item: bytes) -> None:
        with self._send_guard:
            await checkpoint()
            await self._protocol.write_event.wait()
            if self._closed:
                raise ClosedResourceError
            elif self._transport.is_closing():
                raise BrokenResourceError
            else:
                self._transport.sendto(item)


async def connect_tcp(host: str, port: int,
                      local_addr: Optional[Tuple[str, int]] = None) -> SocketStream:
    transport, protocol = cast(
        Tuple[asyncio.Transport, StreamProtocol],
        await get_running_loop().create_connection(StreamProtocol, host, port,
                                                   local_addr=local_addr)
    )
    transport.pause_reading()
    return SocketStream(transport, protocol)


async def connect_unix(path: str) -> SocketStream:
    transport, protocol = cast(
        Tuple[asyncio.Transport, StreamProtocol],
        await get_running_loop().create_unix_connection(StreamProtocol, path)
    )
    transport.pause_reading()
    return SocketStream(transport, protocol)


async def create_udp_socket(
    family: socket.AddressFamily,
    local_address: Optional[IPSockAddrType],
    remote_address: Optional[IPSockAddrType],
    reuse_port: bool
) -> Union[UDPSocket, ConnectedUDPSocket]:
    result = await get_running_loop().create_datagram_endpoint(
        DatagramProtocol, local_addr=local_address, remote_addr=remote_address, family=family,
        reuse_port=reuse_port)
    transport = cast(asyncio.DatagramTransport, result[0])
    protocol = cast(DatagramProtocol, result[1])
    if protocol.exception:
        transport.close()
        raise protocol.exception

    if not remote_address:
        return UDPSocket(transport, protocol)
    else:
        return ConnectedUDPSocket(transport, protocol)


async def getaddrinfo(host: Union[bytearray, bytes, str], port: Union[str, int, None], *,
                      family: Union[int, AddressFamily] = 0, type: Union[int, SocketKind] = 0,
                      proto: int = 0, flags: int = 0) -> GetAddrInfoReturnType:
    # https://github.com/python/typeshed/pull/4304
    result = await get_running_loop().getaddrinfo(
        host, port, family=family, type=type, proto=proto, flags=flags)  # type: ignore[arg-type]
    return cast(GetAddrInfoReturnType, result)


async def getnameinfo(sockaddr: IPSockAddrType, flags: int = 0) -> Tuple[str, str]:
    # https://github.com/python/typeshed/pull/4305
    result = await get_running_loop().getnameinfo(sockaddr, flags)
    return cast(Tuple[str, str], result)


async def wait_socket_readable(sock: socket.SocketType) -> None:
    await checkpoint()
    if _read_events.get(sock):
        raise BusyResourceError('reading from') from None

    loop = get_running_loop()
    event = _read_events[sock] = asyncio.Event()
    get_running_loop().add_reader(sock, event.set)
    try:
        await event.wait()
    finally:
        if _read_events.pop(sock, None) is not None:
            loop.remove_reader(sock)
            readable = True
        else:
            readable = False

    if not readable:
        raise ClosedResourceError


async def wait_socket_writable(sock: socket.SocketType) -> None:
    await checkpoint()
    if _write_events.get(sock):
        raise BusyResourceError('writing to') from None

    loop = get_running_loop()
    event = _write_events[sock] = asyncio.Event()
    loop.add_writer(sock.fileno(), event.set)
    try:
        await event.wait()
    finally:
        if _write_events.pop(sock, None) is not None:
            loop.remove_writer(sock)
            writable = True
        else:
            writable = False

    if not writable:
        raise ClosedResourceError


#
# Synchronization
#

class Event(abc.Event):
    def __init__(self):
        self._event = asyncio.Event()

    def set(self) -> None:
        self._event.set()

    def is_set(self) -> bool:
        return self._event.is_set()

    async def wait(self):
        await checkpoint()
        await self._event.wait()

    def statistics(self) -> EventStatistics:
        return EventStatistics(len(self._event._waiters))


class CapacityLimiter(abc.CapacityLimiter):
    _total_tokens: float = 0

    def __init__(self, total_tokens: float):
        self._borrowers: Set[Any] = set()
        self._wait_queue: Dict[Any, asyncio.Event] = OrderedDict()
        self.total_tokens = total_tokens

    async def __aenter__(self):
        await self.acquire()

    async def __aexit__(self, exc_type: Optional[Type[BaseException]],
                        exc_val: Optional[BaseException],
                        exc_tb: Optional[TracebackType]) -> None:
        self.release()

    @property
    def total_tokens(self) -> float:
        return self._total_tokens

    @total_tokens.setter
    def total_tokens(self, value: float) -> None:
        if not isinstance(value, int) and not math.isinf(value):
            raise TypeError('total_tokens must be an int or math.inf')
        if value < 1:
            raise ValueError('total_tokens must be >= 1')

        old_value = self._total_tokens
        self._total_tokens = value
        events = []
        for event in self._wait_queue.values():
            if value <= old_value:
                break

            if not event.is_set():
                events.append(event)
                old_value += 1

        for event in events:
            event.set()

    @property
    def borrowed_tokens(self) -> int:
        return len(self._borrowers)

    @property
    def available_tokens(self) -> float:
        return self._total_tokens - len(self._borrowers)

    def acquire_nowait(self) -> None:
        self.acquire_on_behalf_of_nowait(current_task())

    def acquire_on_behalf_of_nowait(self, borrower) -> None:
        if borrower in self._borrowers:
            raise RuntimeError("this borrower is already holding one of this CapacityLimiter's "
                               "tokens")

        if self._wait_queue or len(self._borrowers) >= self._total_tokens:
            raise WouldBlock

        self._borrowers.add(borrower)

    async def acquire(self) -> None:
        return await self.acquire_on_behalf_of(current_task())

    async def acquire_on_behalf_of(self, borrower) -> None:
        try:
            self.acquire_on_behalf_of_nowait(borrower)
        except WouldBlock:
            event = asyncio.Event()
            self._wait_queue[borrower] = event
            try:
                await event.wait()
            except BaseException:
                self._wait_queue.pop(borrower, None)
                raise

            self._borrowers.add(borrower)

    def release(self) -> None:
        self.release_on_behalf_of(current_task())

    def release_on_behalf_of(self, borrower) -> None:
        try:
            self._borrowers.remove(borrower)
        except KeyError:
            raise RuntimeError("this borrower isn't holding any of this CapacityLimiter's "
                               "tokens") from None

        # Notify the next task in line if this limiter has free capacity now
        if self._wait_queue and len(self._borrowers) < self._total_tokens:
            event = self._wait_queue.popitem()[1]
            event.set()

    def statistics(self) -> CapacityLimiterStatistics:
        return CapacityLimiterStatistics(self.borrowed_tokens, self.total_tokens,
                                         tuple(self._borrowers), len(self._wait_queue))


def current_default_thread_limiter():
    return _default_thread_limiter


_default_thread_limiter = CapacityLimiter(40)


#
# Operating system signals
#

class _SignalReceiver:
    def __init__(self):
        self._signal_queue: Deque[int] = deque()
        self._future = asyncio.Future()

    def _deliver(self, signum: int) -> None:
        self._signal_queue.append(signum)
        self._future.set_result(None)

    def __aiter__(self):
        return self

    async def __anext__(self) -> int:
        await checkpoint()
        if not self._signal_queue:
            self._future = asyncio.Future()
            await self._future

        return self._signal_queue.popleft()


@contextmanager
def open_signal_receiver(*signals: int) -> Generator[_SignalReceiver, Any, None]:
    loop = get_running_loop()
    receiver = _SignalReceiver()
    handled_signals = set()
    try:
        for sig in set(signals):
            loop.add_signal_handler(sig, receiver._deliver, sig)
            handled_signals.add(sig)

        yield receiver
    finally:
        for sig in handled_signals:
            loop.remove_signal_handler(sig)


#
# Testing and debugging
#

def _create_task_info(task: asyncio.Task) -> TaskInfo:
    task_state = _task_states.get(task)
    if task_state is None:
        name = task.get_name() if _native_task_names else None  # type: ignore
        parent_id = None
    else:
        name = task_state.name
        parent_id = task_state.parent_id

    return TaskInfo(id(task), parent_id, name, task._coro)  # type: ignore


def get_current_task() -> TaskInfo:
    return _create_task_info(current_task())  # type: ignore


def get_running_tasks() -> List[TaskInfo]:
    return [_create_task_info(task) for task in all_tasks() if not task.done()]


async def wait_all_tasks_blocked() -> None:
    this_task = current_task()
    while True:
        for task in all_tasks():
            if task is this_task:
                continue

            if isgenerator(task._coro):  # type: ignore
                awaitable = task._coro.gi_yieldfrom  # type: ignore
            elif hasattr(task._coro, 'cr_code'):  # type: ignore
                awaitable = task._coro.cr_await  # type: ignore
            else:
                awaitable = task._coro  # type: ignore

            # If the first awaitable is None, the task has not started running yet
            task_running = bool(awaitable)

            # Consider any task doing sleep(0) as not being blocked
            while asyncio.iscoroutine(awaitable):
                if isgenerator(awaitable):
                    code = awaitable.gi_code
                    f_locals = awaitable.gi_frame.f_locals
                    awaitable = awaitable.gi_yieldfrom
                elif hasattr(awaitable, 'cr_code'):
                    code = awaitable.cr_code
                    f_locals = awaitable.cr_frame.f_locals
                    awaitable = awaitable.cr_await
                else:
                    break

                if code is sleep.__code__ and f_locals['delay'] == 0:
                    task_running = False
                    break

            if not task_running:
                await sleep(0.1)
                break
        else:
            return


class TestRunner(abc.TestRunner):
    def __init__(self, debug: bool = False, use_uvloop: bool = True,
                 policy: Optional[asyncio.AbstractEventLoopPolicy] = None):
        _maybe_set_event_loop_policy(policy, use_uvloop)
        self._loop = asyncio.new_event_loop()
        self._loop.set_debug(debug)
        asyncio.set_event_loop(self._loop)

    def _cancel_all_tasks(self):
        to_cancel = all_tasks(self._loop)
        if not to_cancel:
            return

        for task in to_cancel:
            task.cancel()

        self._loop.run_until_complete(
            asyncio.gather(*to_cancel, loop=self._loop, return_exceptions=True))

        for task in to_cancel:
            if task.cancelled():
                continue
            if task.exception() is not None:
                raise task.exception()

    def close(self) -> None:
        try:
            self._cancel_all_tasks()
            self._loop.run_until_complete(self._loop.shutdown_asyncgens())
        finally:
            asyncio.set_event_loop(None)
            self._loop.close()

    def call(self, func: Callable[..., Awaitable], *args, **kwargs):
        return self._loop.run_until_complete(func(*args, **kwargs))<|MERGE_RESOLUTION|>--- conflicted
+++ resolved
@@ -188,14 +188,6 @@
         self._host_task: Optional[asyncio.Task] = None
         self._timeout_expired = False
 
-<<<<<<< HEAD
-    def _timeout(self):
-        self._timeout_expired = True
-        self._cancel_called = True
-        self._cancel()
-
-=======
->>>>>>> e3b7c8b3
     def __enter__(self):
         if self._active:
             raise RuntimeError(
@@ -214,18 +206,7 @@
             self._parent_scope = task_state.cancel_scope
             task_state.cancel_scope = self
 
-<<<<<<< HEAD
-        if self._deadline != math.inf:
-            loop = get_running_loop()
-            delay = self._deadline - loop.time()
-            if delay <= 0:
-                self._timeout()
-            else:
-                self._timeout_handle = loop.call_later(delay, self._timeout)
-
-=======
         self._timeout()
->>>>>>> e3b7c8b3
         self._active = True
         return self
 
