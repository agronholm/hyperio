--- conflicted
+++ resolved
@@ -1511,39 +1511,7 @@
             if task is this_task:
                 continue
 
-<<<<<<< HEAD
-            coro = get_coro(task)
-            if isgenerator(coro):
-                awaitable = coro.gi_yieldfrom
-            elif hasattr(coro, 'cr_code'):
-                awaitable = coro.cr_await
-            else:
-                awaitable = coro
-
-            # If the first awaitable is None, the task has not started running yet
-            task_running = bool(awaitable)
-
-            # Consider any task doing sleep(0) as not being blocked
-            while asyncio.iscoroutine(awaitable):
-                if isgenerator(awaitable):
-                    code = awaitable.gi_code
-                    f_locals = awaitable.gi_frame.f_locals
-                    awaitable = awaitable.gi_yieldfrom
-                elif hasattr(awaitable, 'cr_code'):
-                    code = awaitable.cr_code
-                    f_locals = awaitable.cr_frame.f_locals
-                    awaitable = awaitable.cr_await
-                else:
-                    break
-
-                if code is sleep.__code__ and f_locals['delay'] == 0:
-                    task_running = False
-                    break
-
-            if not task_running:
-=======
             if task._fut_waiter is None:  # type: ignore[attr-defined]
->>>>>>> 7e528cb7
                 await sleep(0.1)
                 break
         else:
