--- conflicted
+++ resolved
@@ -151,20 +151,6 @@
             assert not t.is_alive()
 
 
-<<<<<<< HEAD
-# @pytest.mark.parametrize('anyio_backend', ['asyncio'])
-def test_foo():
-    def noop(*args, **kwargs):
-        pass
-
-    async def sleep_sync(x):
-        return await to_thread.run_sync(sleep, 0.1)
-
-    # t = asyncio.ensure_future(sleep_sync())
-    # t.add_done_callback(partial(noop, object()))
-    # await t
-    run(partial(sleep_sync, x=1))
-=======
 def test_asyncio_future_callback_partial(asyncio_event_loop):
     """
     Regression test for #272.
@@ -180,5 +166,4 @@
 
     task = asyncio_event_loop.create_task(sleep_sync())
     task.add_done_callback(partial(func))
-    asyncio_event_loop.run_until_complete(task)
->>>>>>> 8a451f04
+    asyncio_event_loop.run_until_complete(task)