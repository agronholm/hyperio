--- conflicted
+++ resolved
@@ -33,9 +33,8 @@
         pytest.fail()
 
     async with create_task_group() as tg:
-<<<<<<< HEAD
-        await tg.spawn(signal_handler)
-        await tg.cancel_scope.cancel()
+        tg.spawn(signal_handler)
+        tg.cancel_scope.cancel()
 
 
 async def test_task_group_cancellation_consume():
@@ -44,11 +43,7 @@
             pytest.fail()
         pytest.fail()
 
-    async with open_signal_receiver(signal.SIGUSR1) as sigiter:
+    with open_signal_receiver(signal.SIGUSR1) as sigiter:
         async with create_task_group() as tg:
-            await tg.spawn(consume, sigiter)
-            await tg.cancel_scope.cancel()
-=======
-        tg.spawn(signal_handler)
-        tg.cancel_scope.cancel()
->>>>>>> 11434a96
+            tg.spawn(consume, sigiter)
+            tg.cancel_scope.cancel()