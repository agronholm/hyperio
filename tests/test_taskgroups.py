--- conflicted
+++ resolved
@@ -98,10 +98,6 @@
         assert value is None
 
 
-<<<<<<< HEAD
-async def test_start_with_value() -> None:
-    async def taskfunc(*, task_status: TaskStatus) -> None:
-=======
 async def test_start_called_twice():
     async def taskfunc(*, task_status):
         task_status.started()
@@ -115,9 +111,8 @@
         assert value is None
 
 
-async def test_start_with_value():
-    async def taskfunc(*, task_status):
->>>>>>> b3d100be
+async def test_start_with_value() -> None:
+    async def taskfunc(*, task_status: TaskStatus) -> None:
         task_status.started('foo')
 
     async with create_task_group() as tg:
